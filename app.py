from flask import Flask, request, jsonify
import os
from dotenv import load_dotenv
from routes import api
import logging
from kubernetes import config, client
import base64
import tempfile
from services.kubernetes_service import KubernetesService

# Set up logging
logging.basicConfig(level=logging.INFO)
logger = logging.getLogger(__name__)

# Load environment variables
dotenv_path = os.path.join(os.path.dirname(__file__), '.env')
load_dotenv(dotenv_path)

# Initialize Flask app
app = Flask(__name__)

# Register the API blueprint
app.register_blueprint(api)
<<<<<<< HEAD

# Add this at the top with your other imports
GAME_PACKAGES = {
    "standard": {
        "cpu": 2000,  # 2 cores
        "memory": 6144,  # 6 GB in MiB
        "image": "gameregistry.azurecr.io/minecraft-server:latest",
        "port": 25565,
        "env_vars": {
            "EULA": "TRUE",
            "MEMORY": "5G",
            "SERVER_NAME": "Azure Test Minecraft Server",
        }
    }
}

=======
#test
>>>>>>> e1c1c7ba
@app.route('/api/server/start-server', methods=['POST'])
def start_server():
    """Start a new game server instance"""
    logger.info("=== Start Server Request Received ===")
    logger.info(f"Environment: {os.getenv('ENVIRONMENT', 'Not Set')}")
    
    try:
        # Validate request data
        data = request.json
        if not data:
            logger.error("No JSON data received")
            return jsonify({"error": "No data provided"}), 400
            
        package = data.get('package')
        server_id = data.get('server_id')
        namespace = data.get('namespace', 'default')
        
        if not package or not server_id:
            logger.error("Missing required fields")
            return jsonify({"error": "package and server_id are required"}), 400
            
        # Validate package
        if package not in GAME_PACKAGES:
            logger.error(f"Invalid package: {package}")
            return jsonify({"error": f"Invalid package: {package}"}), 400
            
        # Get package configuration
        config = GAME_PACKAGES[package]
        logger.info(f"Using package configuration: {config}")
            
        # Initialize Kubernetes service
        try:
            k8s_service = KubernetesService()
        except Exception as k8s_error:
            logger.error(f"Failed to initialize Kubernetes service: {str(k8s_error)}")
            return jsonify({
                "error": "Failed to connect to Kubernetes cluster",
                "details": str(k8s_error)
            }), 500
        
        # Test Kubernetes connection
        try:
            namespaces = k8s_service.core_v1.list_namespace()
            logger.info(f"Connected to cluster. Found {len(namespaces.items)} namespaces")
            
            return jsonify({
                "message": f"Server {server_id} for package {package} is starting...",
                "namespace": namespace,
                "config": config,
                "namespace_count": len(namespaces.items),
                "environment": "production" if os.getenv('WEBSITE_SITE_NAME') else "development"
            }), 200
            
        except Exception as namespace_error:
            logger.error(f"Failed to list namespaces: {str(namespace_error)}")
            return jsonify({
                "error": "Failed to access Kubernetes cluster",
                "details": str(namespace_error)
            }), 500
        
    except Exception as e:
        logger.error(f"Unexpected error: {str(e)}")
        return jsonify({
            "error": "Internal server error",
            "details": str(e)
        }), 500

if __name__ == '__main__':
    # Use port 8000 for production (Azure), 5000 for local development
    is_production = os.getenv('WEBSITE_SITE_NAME') is not None
    default_port = 8000 if is_production else 5000
    port = int(os.getenv('PORT', default_port))
    
    app.run(host='0.0.0.0', port=port)<|MERGE_RESOLUTION|>--- conflicted
+++ resolved
@@ -21,26 +21,7 @@
 
 # Register the API blueprint
 app.register_blueprint(api)
-<<<<<<< HEAD
-
-# Add this at the top with your other imports
-GAME_PACKAGES = {
-    "standard": {
-        "cpu": 2000,  # 2 cores
-        "memory": 6144,  # 6 GB in MiB
-        "image": "gameregistry.azurecr.io/minecraft-server:latest",
-        "port": 25565,
-        "env_vars": {
-            "EULA": "TRUE",
-            "MEMORY": "5G",
-            "SERVER_NAME": "Azure Test Minecraft Server",
-        }
-    }
-}
-
-=======
 #test
->>>>>>> e1c1c7ba
 @app.route('/api/server/start-server', methods=['POST'])
 def start_server():
     """Start a new game server instance"""
